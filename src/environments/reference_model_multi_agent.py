"""
<<<<<<< HEAD
Module containing the ReferenceModel class, which is a multi-agent environment.
=======
Reference Model module contains the ReferenceModel class, a multi-agent environment.
>>>>>>> 9f2c11de
    Initialize the ReferenceModel environment.
        env_config (dict): Configuration options for the environment.
        None
    Reset the environment to its initial state.
        seed (int): The random seed for the environment.
        options (dict): Additional options for resetting the environment.
        obs (dict): The initial observations for each agent.
        info (dict): Additional information about the reset.
    Take a step in the environment.
        action_dict (dict): The actions to be taken by each agent.
        obs (dict): The new observations for each agent.
        rewards (dict): The rewards obtained by each agent.
        terminated (dict): Whether each agent has terminated.
        truncated (dict): Whether each agent's trajectory was truncated.
        info (dict): Additional information about the step.
        obs (numpy.ndarray): The observation array.
    Render the environment.
        None
"""

import logging

import gymnasium as gym
import matplotlib.pyplot as plt
import numpy as np
from matplotlib import patches
from ray.rllib.env.multi_agent_env import MultiAgentEnv

from src.environments import get_grid


class ReferenceModel(MultiAgentEnv):
    """
    Reference Model Multi-Agent Environment.
    This is a simple environment with a grid where agents need to reach their respective goals.
    The environment has the following properties:
    - The grid is a 2D numpy array where each cell can be an empty cell (0) or an obstacle (1).
    - Agents can move in four directions: up, right, down, and left.
    - The observation space is a 3x3 grid centered around the agent,
      where each cell can have one of the following values:
        - 0: Empty cell
        - 1: Obstacle cell
        - 2: Cell occupied by another agent
        - 3: Cell occupied by current agent's goal but not occupied by another agent
        - 4: Cell occupied by another agent's goal but not occupied by another agent
    - The action space consists of the following actions:
        - 0: No-op
        - 1: Move up
        - 2: Move right
        - 3: Move down
        - 4: Move left
    - The environment is episodic and terminates after a fixed number of steps.
    - Each agent receives a reward of
        -1 for being on the same position as another agent
        -1 for not reaching its goal
        +0.5 for reaching its goal for the first time
        1 for reaching its goal
        0 otherwise.
    - The episode terminates after a fixed number of steps or when all agents reach their goals.
    """

    def __init__(self, env_config):
        super().__init__()

        self.step_count = 0
        self.steps_per_episode = env_config.get("steps_per_episode", 100)
        self.num_agents = env_config.get("num_agents", 2)
        self.sensor_range = env_config.get("sensor_range", 1)
        self.deterministic = env_config.get("deterministic", False)
        self._agent_ids = {f"agent_{i}" for i in range(self.num_agents)}
        self.render_env = env_config.get("render_env", False)
        self.goal_reached_once = {f"agent_{i}": False for i in range(self.num_agents)}

        # Initialize a random number generator with the provided seed
        self.seed = env_config.get("seed", None)
        if self.seed is not None:
            self.rng = np.random.default_rng(self.seed)
        else:
            self.rng = np.random.default_rng()

        # TODO: Implement the environment initialization depending on the env_config
        # 0 - empty cell, 1 - obstacle,
        # coords are [y-1, x-1] from upper left, so [0, 4] is the aisle
        self.grid = get_grid.get_grid(env_config["env_name"])

        if self.deterministic:
            self.starts = get_grid.get_start_positions(env_config["env_name"], self.num_agents)
            self.positions = self.starts.copy()
            self.goals = get_grid.get_goal_positions(env_config["env_name"], self.num_agents)
        else:
            self.generate_starts_goals()

        # POMPD, small grid around the agent

        # Assuming all agents have the same observation space
        self.observation_space = gym.spaces.Dict(
            {
                "observations": gym.spaces.Box(
                    low=0,
                    high=4,
                    shape=(self.sensor_range * 2 + 1, self.sensor_range * 2 + 1),
                    dtype=np.uint8,
                ),
                "position": gym.spaces.Box(
                    low=0,
                    high=max(self.grid.shape),
                    shape=(2,),
                    dtype=np.uint8,
                ),
                "goal": gym.spaces.Box(
                    low=0,
                    high=max(self.grid.shape),
                    shape=(2,),
                    dtype=np.uint8,
                ),
                "action_mask": gym.spaces.MultiBinary(5),
            }
        )

        # Assuming all agents have the same action space
        self.action_space = gym.spaces.Discrete(5)

        if self.render_env:
            # Initialize rendering attributes
            self.agent_patches = {}  # Initialize agent_patches as an empty dictionary
            self.goal_patches = {}  # Initialize goal_patches as an empty dictionary
            self.sensor_patches = {}
            self.fig = None
            self.ax = None

    def generate_starts_goals(self):
        """
        Generates random starting positions and goal positions for each agent.

        The function ensures that each agent has a unique starting position and goal position.

        Attributes:
            starts (dict): A dictionary where keys are agent identifiers (e.g., 'agent_0') and values are the starting positions.
            positions (dict): A copy of the starts dictionary representing the current positions of the agents.
            goals (dict): A dictionary where keys are agent identifiers (e.g., 'agent_0') and values are the goal positions.

        """
        self.starts = {}
        available_positions = np.argwhere(self.grid == 0)
        for i in range(self.num_agents):
            while True:
                idx = self.rng.choice(len(available_positions))
                # print("idx", idx, "from", len(available_positions))
                start_pos = available_positions[idx]
                # Ensure that the starting position is unique
                if not any(np.array_equal(start_pos, pos) for pos in self.starts.values()):
                    self.starts[f"agent_{i}"] = start_pos
                    break
        # print("starts", self.starts)
        self.positions = self.starts.copy()
        self.goals = {}
        for i in range(self.num_agents):
            while True:
                idx = self.rng.choice(len(available_positions))
                goal_pos = available_positions[idx]
                # Ensure that the goal position is unique and not the same as any start position
                if not any(np.array_equal(goal_pos, pos) for pos in self.goals.values()) and not any(
                    np.array_equal(goal_pos, pos) for pos in self.starts.values()
                ):
                    self.goals[f"agent_{i}"] = goal_pos
                    break

    def reset(self, *, seed=None, options=None):
        self.step_count = 0
        info = {}
        obs = {}
        self.goal_reached_once = {f"agent_{i}": False for i in range(self.num_agents)}

        if self.deterministic:
            self.positions = self.starts.copy()
        else:
            self.generate_starts_goals()

        for i in range(self.num_agents):
            obs[f"agent_{i}"] = {}
            obs[f"agent_{i}"]["position"] = np.array(self.positions[f"agent_{i}"])
            obs[f"agent_{i}"]["goal"] = np.array(self.goals[f"agent_{i}"])
            obs[f"agent_{i}"]["observations"] = self.get_obs(f"agent_{i}")
            obs[f"agent_{i}"]["action_mask"] = self.get_action_mask(obs[f"agent_{i}"]["observations"])
        if self.render_env:
            self.render()

        return obs, info

    def step(self, action_dict):
        self.step_count += 1
        rewards = {}
        info = {}
        obs = {}
        terminated = {}
        truncated = {}
        reached_goal = {}

        # Default to no-op actions if no actions are provided or missing agent actions
        if not action_dict or len(action_dict) != self.num_agents:
            print("action_dict:", action_dict)
            action_dict = {agent_id: 0 for agent_id in self._agent_ids}
            logging.warning(
                "No actions provided or missing agent actions. Defaulting to no-op actions: %s",
                action_dict,
            )

        for i in range(self.num_agents):
            rewards[f"agent_{i}"] = 0
            reached_goal[f"agent_{i}"] = False
            action = action_dict[f"agent_{i}"]

            pos = self.positions[f"agent_{i}"]
            next_pos = self.get_next_position(action, pos)

            # Check if the next position is valid (action mask should prevent invalid moves)
            if (
                0 <= next_pos[0] < self.grid.shape[0]
                and 0 <= next_pos[1] < self.grid.shape[1]
                and self.grid[next_pos[0], next_pos[1]] == 0
                and not any(
                    np.array_equal(self.positions[agent], next_pos) for agent in self.positions if agent != f"agent_{i}"
                )
            ):
                self.positions[f"agent_{i}"] = next_pos
            # else:
            # rewards[f"agent_{i}"] -= 0.1
            # print(
            #     f"Invalid move for agent {i} with action {action} at position {pos}"
            # )

            obs[f"agent_{i}"] = {}
            obs[f"agent_{i}"]["position"] = np.array(self.positions[f"agent_{i}"])
            obs[f"agent_{i}"]["goal"] = np.array(self.goals[f"agent_{i}"])
            obs[f"agent_{i}"]["observations"] = self.get_obs(f"agent_{i}")
            obs[f"agent_{i}"]["action_mask"] = self.get_action_mask(obs[f"agent_{i}"]["observations"])

            if np.array_equal(self.positions[f"agent_{i}"], self.goals[f"agent_{i}"]):
                reached_goal[f"agent_{i}"] = True
                if not self.goal_reached_once[f"agent_{i}"]:
                    self.goal_reached_once[f"agent_{i}"] = True
                    rewards[f"agent_{i}"] += 0.5
                # print(
                #     f"Agent {i} reached its goal, because {self.positions[f'agent_{i}']} == {self.goals[f'agent_{i}']}"
                # )
            # else:
            # print(
            #     f"Agent {i} did not reach its goal, because {self.positions[f'agent_{i}']} != {self.goals[f'agent_{i}']}"
            # )

        # minus reward for agents on the same position, shouldn't happen
        for i in range(self.num_agents):
            for j in range(i + 1, self.num_agents):
                if np.array_equal(self.positions[f"agent_{i}"], self.positions[f"agent_{j}"]):
                    rewards[f"agent_{i}"] -= 1
                    rewards[f"agent_{j}"] -= 1
                    print(f"Agents {i} and {j} are on the same position {self.positions[f'agent_{i}']}")

        # If all agents have reached their goals, end the episode (not truncated)
        if all(reached_goal.values()):
            for i in range(self.num_agents):
                rewards[f"agent_{i}"] += 1
            terminated["__all__"] = True
            truncated["__all__"] = False
            # print(
            #     "All agents reached their goals in",
            #     self.step_count,
            #     "steps with a reward of",
            #     rewards,
            # )
            # print("Positions:", self.positions)
            # print("Goals:", self.goals)
        elif (
            self.step_count >= self.steps_per_episode
        ):  # If the step limit is reached, end the episode and mark it as truncated
            # minus reward for not reaching the goal
            for i in range(self.num_agents):
                if not np.array_equal(self.positions[f"agent_{i}"], self.goals[f"agent_{i}"]):
                    rewards[f"agent_{i}"] -= 1
            terminated["__all__"] = True
            truncated["__all__"] = True
        else:
            terminated["__all__"] = False
            truncated["__all__"] = False

        if self.render_env:
            self.render()

        # print("Stepping env with number of obs:", len(obs))
        return obs, rewards, terminated, truncated, info

    def get_next_position(self, action: int, pos):
        """
        Get the next position based on the given action and current position.

        Args:
            action (int): The action to be taken.
            pos (tuple): The current position.

        Returns:
            numpy.ndarray: The next position.

        Description:
            This function calculates the next position based on given action and current position.
            The possible actions are:
                - 0: No-op
                - 1: Move up
                - 2: Move right
                - 3: Move down
                - 4: Move left
            The next position is calculated by adding or subtracting 1 to the corresponding
            coordinate of the current position.

        """
        if action == 0:  # no-op
            next_pos = np.array([pos[0], pos[1]], dtype=np.uint8)
        elif action == 1:  # up
            next_pos = np.array([pos[0] - 1, pos[1]], dtype=np.uint8)
        elif action == 2:  # right
            next_pos = np.array([pos[0], pos[1] + 1], dtype=np.uint8)
        elif action == 3:  # down
            next_pos = np.array([pos[0] + 1, pos[1]], dtype=np.uint8)
        elif action == 4:  # left
            next_pos = np.array([pos[0], pos[1] - 1], dtype=np.uint8)
        else:
            msg = "Invalid action"
            raise ValueError(msg)

        return next_pos

    def get_obs(self, agent_id: str):
        """
        Get the observation for a given agent.

        Args:
            agent_id (str): The ID of the agent.

        Returns:
            numpy.ndarray: The observation array.

        Description:
            This function calculates the observation array for a given agent based on its position.
            The observation array is a 2D np array with the same shape as the env's obs space.
            Each element in the array represents the state of a cell in the grid.
            The possible values for each cell are:
                - 0: Empty cell
                - 1: Obstacle cell
                - 2: Cell occupied by another agent
                - 3: Cell occupied by current agent's goal but not occupied by another agent
                - 4: Cell occupied by another agent's goal but not occupied by another agent
            If a cell is outside the grid boundaries, it is considered an obstacle cell.

        """
        pos = self.positions[agent_id]
        obs = np.zeros(
            self.observation_space["observations"].shape,
            dtype=self.observation_space["observations"].dtype,
        )

        for i in range(self.observation_space["observations"].shape[0]):
            for j in range(self.observation_space["observations"].shape[1]):
                # Calculate the corresponding position on the grid
                x = pos[0] - self.sensor_range + i
                y = pos[1] - self.sensor_range + j

                # Check if the position is within the grid boundaries
                if 0 <= x < self.grid.shape[0] and 0 <= y < self.grid.shape[1]:
                    # Default to empty cell
                    obs[i, j] = 0

                    # Check if the cell is an obstacle
                    if self.grid[x, y] == 1:
                        obs[i, j] = 1
                    else:
                        # Check if another agent occupies the cell
                        if any(
                            np.array_equal(self.positions[agent], (x, y))
                            for agent in self.positions
                            if agent != agent_id
                        ):
                            obs[i, j] = 2
                        # Check if this is current agent's goal and not occupied by another agent
                        elif np.array_equal(self.goals[agent_id], (x, y)):
                            obs[i, j] = 3
                        # Check if this is another agent's goal and not occupied by another agent
                        elif any(
                            np.array_equal(self.goals[agent], (x, y)) for agent in self.positions if agent != agent_id
                        ):
                            obs[i, j] = 4
                else:
                    # If the cell is outside the grid, treat it as an obstacle
                    obs[i, j] = 1

        return obs

    def get_action_mask(self, obs):
        """
        Get the action mask for a given agent.

        Args:
            obs (numpy.ndarray): The observation array for the agent.

        Returns:
            numpy.ndarray: The action mask array.

        Description:
            This function calculates the action mask for a given agent based on its observation.
            The action mask is a binary array indicating which actions are valid for the agent.
            The possible actions are:
                - 0: No-op
                - 1: Move up
                - 2: Move right
                - 3: Move down
                - 4: Move left
            The action mask is calculated based on the current observation of the agent.
            Action 0 is always possible.
            Movement actions (1-4) are only possible if the corresponding cell in the observation is empty or a goal.

        """
        action_mask = np.zeros(
            self.observation_space["action_mask"].shape,
            dtype=self.observation_space["action_mask"].dtype,
        )

        action_mask[0] = 1  # No-op action is always possible

        pos = [
            self.sensor_range,
            self.sensor_range,
        ]
        x, y = pos

        if x > 0 and (obs[x - 1, y] == 0 or obs[x - 1, y] == 3 or obs[x - 1, y] == 4):
            action_mask[1] = 1  # Move up

        if y < obs.shape[1] - 1 and (obs[x, y + 1] == 0 or obs[x, y + 1] == 3 or obs[x, y + 1] == 4):
            action_mask[2] = 1  # Move right

        if x < obs.shape[0] - 1 and (obs[x + 1, y] == 0 or obs[x + 1, y] == 3 or obs[x + 1, y] == 4):
            action_mask[3] = 1  # Move down

        if y > 0 and (obs[x, y - 1] == 0 or obs[x, y - 1] == 3 or obs[x, y - 1] == 4):
            action_mask[4] = 1  # Move left

        return action_mask

    def render(self):
        """Render the environment."""
        if not hasattr(self, "fig") or self.fig is None:
            # Initialize the rendering environment if it hasn't been done yet
            plt.ion()
            self.fig, self.ax = plt.subplots(figsize=(self.grid.shape[1] / 3, self.grid.shape[0] / 3))

            # Draw the grid
            for i in range(self.grid.shape[0]):
                for j in range(self.grid.shape[1]):
                    if self.grid[i, j] == 1:  # Obstacle cell
                        self.ax.add_patch(patches.Rectangle((j, i), 1, 1, color="black"))
                    else:  # Empty cell
                        self.ax.add_patch(patches.Rectangle((j, i), 1, 1, edgecolor="gray", fill=False))

            # Initialize goal patches
            self.goal_patches = {}
            colors = [
                "red",
                "blue",
                "green",
                "purple",
                "orange",
            ]  # Add more colors if needed
            for i in range(self.num_agents):
                agent_id = f"agent_{i}"
                goal = self.goals[agent_id]
                goal_patch = patches.Polygon(
                    [
                        [goal[1] + 0.5, goal[0]],
                        [goal[1], goal[0] + 0.5],
                        [goal[1] + 0.5, goal[0] + 1],
                        [goal[1] + 1, goal[0] + 0.5],
                    ],
                    color=colors[i % len(colors)],
                    alpha=0.5,
                    label=f"Goal {i}",
                )
                self.ax.add_patch(goal_patch)
                self.goal_patches[agent_id] = goal_patch

            # Initialize agent patches
            self.agent_patches = {}
            for i in range(self.num_agents):
                agent_id = f"agent_{i}"
                pos = self.positions[agent_id]
                agent_patch = patches.Circle(
                    (pos[1] + 0.5, pos[0] + 0.5),
                    0.3,
                    color=colors[i % len(colors)],
                    label=f"Agent {i}",
                )
                sensor_range_size = 2 * self.sensor_range + 1
                sensor_patch = patches.Rectangle(
                    (
                        pos[1] - self.sensor_range,
                        pos[0] - self.sensor_range,
                    ),
                    sensor_range_size,
                    sensor_range_size,
                    edgecolor=colors[i % len(colors)],
                    facecolor=colors[i % len(colors)],
                    alpha=0.2,
                    fill=True,
                )
                self.ax.add_patch(agent_patch)
                self.ax.add_patch(sensor_patch)
                self.agent_patches[agent_id] = agent_patch
                self.sensor_patches[agent_id] = sensor_patch

            # Set the limits and aspect
            self.ax.set_xlim(0, self.grid.shape[1])
            self.ax.set_ylim(0, self.grid.shape[0])
            self.ax.set_aspect("equal")

            # Add grid lines for clarity
            self.ax.set_xticks(np.arange(0, self.grid.shape[1], 1))
            self.ax.set_yticks(np.arange(0, self.grid.shape[0], 1))
            self.ax.grid(visible=True, which="both", color="gray", linestyle="-", linewidth=0.5)

            # Reverse the y-axis to match typical grid layout (0,0 at top-left)
            self.ax.invert_yaxis()

        else:
            # Update agent positions
            for agent_id, agent_patch in self.agent_patches.items():
                pos = self.positions[agent_id]
                agent_patch.set_center((pos[1] + 0.5, pos[0] + 0.5))
                sensor_patch = self.sensor_patches[agent_id]
                sensor_patch.set_xy((pos[1] - self.sensor_range, pos[0] - self.sensor_range))

            # Update goal positions
            for agent_id, goal_patch in self.goal_patches.items():
                goal = self.goals[agent_id]
                goal_vertices = [
                    [goal[1] + 0.5, goal[0]],
                    [goal[1], goal[0] + 0.5],
                    [goal[1] + 0.5, goal[0] + 1],
                    [goal[1] + 1, goal[0] + 0.5],
                ]
                goal_patch.set_xy(goal_vertices)

        # Redraw the updated plot
        self.fig.canvas.draw()
        self.fig.canvas.flush_events()

        return True

    def close(self):
        plt.close()<|MERGE_RESOLUTION|>--- conflicted
+++ resolved
@@ -1,9 +1,5 @@
 """
-<<<<<<< HEAD
 Module containing the ReferenceModel class, which is a multi-agent environment.
-=======
-Reference Model module contains the ReferenceModel class, a multi-agent environment.
->>>>>>> 9f2c11de
     Initialize the ReferenceModel environment.
         env_config (dict): Configuration options for the environment.
         None
